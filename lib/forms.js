--- conflicted
+++ resolved
@@ -1360,12 +1360,7 @@
  * Meta function for handling declarative fields and inheriting fields from
  * forms further up the inheritance chain or being explicitly mixed-in, which
  * sets up baseFields and declaredFields on a new Form constructor's prototype.
-<<<<<<< HEAD
- * @param {object.<string,*>} prototypeProps
- * @param {object.<string,*>=} constructorProps
-=======
  * @param {Object.<string,*>} prototypeProps
->>>>>>> a5629ffc
  */
 function DeclarativeFieldsMeta(prototypeProps) {
   // Pop Fields instances from prototypeProps to build up the new form's own
@@ -1465,7 +1460,12 @@
   }
 })
 
-<<<<<<< HEAD
+var _extend = Form.extend
+
+Form.extend = function(prototypeProps, constructorProps) {
+  return _extend.call(this, object.extend({}, prototypeProps), constructorProps)
+}
+
 function isFormAsync(constructor) {
   var proto = constructor.prototype
   if (proto.clean.length == 1) { return true }
@@ -1477,12 +1477,6 @@
     }
   }
   return false
-=======
-var _extend = Form.extend
-
-Form.extend = function(prototypeProps, constructorProps) {
-  return _extend.call(this, object.extend({}, prototypeProps), constructorProps)
->>>>>>> a5629ffc
 }
 
 module.exports = {
